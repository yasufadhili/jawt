--- conflicted
+++ resolved
@@ -2,63 +2,17 @@
 
 import (
 	"fmt"
-<<<<<<< HEAD
-=======
 	"os"
 
->>>>>>> 94b25453
 	"github.com/spf13/cobra"
-	"github.com/yasufadhili/jawt/internal/project"
-	"os"
 )
 
-<<<<<<< HEAD
-// Global configuration for use across commands
-var (
-	projectManager *project.Manager
-	projectDir     string
-)
-
-var rootCmd = &cobra.Command{
-	Use:   "jawt",
-	Short: "Jawt - Just Another Web Tool",
-	Long: `Jawt is a tool for creating, developing, and building minimal web applications.
-It offers a streamlined workflow and unified development experience.`,
-	PersistentPreRun: func(cmd *cobra.Command, args []string) {
-		// Skip config loading for commands that don't require it
-		if cmd.Name() == "init" || cmd.Name() == "update" || cmd.Name() == "version" {
-			return
-		}
-
-		var err error
-		projectDir, err = os.Getwd()
-		if err != nil {
-			_, _ = fmt.Fprintf(os.Stderr, "Error getting current directory: %v\n", err)
-			os.Exit(1)
-		}
-
-		if !project.IsJawtProject(projectDir) {
-			_, _ = fmt.Fprintf(os.Stderr, "Error: Current directory is not a JAWT project.\n")
-			_, _ = fmt.Fprintf(os.Stderr, "Run 'jawt init <project-name>' to create a new project.\n")
-			os.Exit(1)
-		}
-
-		p, err := project.NewProject(projectDir)
-		if err != nil {
-			_, _ = fmt.Fprintf(os.Stderr, "Error loading project configuration: %v\n", err)
-			os.Exit(1)
-		}
-
-		projectManager = project.NewProjectManager(p)
-
-=======
 var rootCmd = &cobra.Command{
 	Use:   "jawt",
 	Short: "JAWT - Just Another Web Tool",
 	Long: `JAWT is a tool for creating, developing, and building web applications.
 It offers a streamlined workflow and unified development experience.`,
 	PersistentPreRun: func(cmd *cobra.Command, args []string) {
->>>>>>> 94b25453
 	},
 }
 
@@ -74,19 +28,10 @@
 	rootCmd.PersistentFlags().BoolP("help", "h", false, "Display help information for the command")
 	rootCmd.Flags().BoolP("version", "v", false, "Display Jawt version information")
 
-<<<<<<< HEAD
-	rootCmd.AddCommand(initCmd)
-	rootCmd.AddCommand(runCmd)
-	rootCmd.AddCommand(buildCmd)
-	rootCmd.AddCommand(versionCmd)
-	rootCmd.AddCommand(tscCmd)
-	rootCmd.AddCommand(updateCmd)
-=======
 	// rootCmd.AddCommand(initCmd)
 	// rootCmd.AddCommand(runCmd)
 	// rootCmd.AddCommand(buildCmd)
 	// rootCmd.AddCommand(versionCmd)
 	// rootCmd.AddCommand(tscCmd)
 	//rootCmd.AddCommand(updateCmd) // Not yet useful
->>>>>>> 94b25453
 }