# JAWT—Just Another Web Tool

**JAWT is a toolchain for building web applications using a declarative approach.** 

Write your application structure and behaviour using **JML**, a domain-specific language for JAWT.

>**NOTE:** Very early development

## Features

- **Declarative Syntax**: Express your UI structure clearly and concisely
- **Component System**: Build reusable components with props and composition
- **Hot Reload**: See changes instantly during development
- **Minimal Bundle**: Generates lightweight, optimised output
- **Zero Configuration**: Works out of the box with sensible defaults
- **Type Safety**: Use TypeScript for scripting UI functionality

## Resources

**Useful links to understand the Toolchain**

- [Getting Started](https://yasufadhili.github.io/jawt/) — Quick tutorial on Jawt
- [Documentation](https://yasufadhili.github.io/jawt/) — Build and use Jawt apps
- [Architecture](https://yasufadhili.github.io/jawt/architecture/) — How Jawt handles pages, components, modules and more
- [JML](https://yasufadhili.github.io/jawt/jml/) — Jawt's DSL for app development
- [Jawt CLI](https://yasufadhili.github.io/jawt/references/cli) — Useful commands when working with Jawt
- [Building](BUILDING.MD) this source code

<<<<<<< HEAD
## Components

**This project repo consists of several components that make up JAWT**

- [Compiler](internal/compiler) : Compiles Pages, Modules and Components
- [Build System](internal/build) : Orchestrates the entire build process
- [Development Server](internal/devserver) : Serves Jawt projects locally during development

## Licensing

This project is primarily licensed under the [MIT Licence](LICENSE). 

It also includes code from the new [TypeScript compiler](https://github.com/microsoft/typesctipt-go),
which is licensed under the [Apache License 2.0](./LICENSE-APACHE). See the `internal/tsc/` directory for details.
=======
## License

All parts of the Jawt Toolchain are licensed under the [MIT Licence](LICENSE).
>>>>>>> 94b25453
<|MERGE_RESOLUTION|>--- conflicted
+++ resolved
@@ -26,23 +26,6 @@
 - [Jawt CLI](https://yasufadhili.github.io/jawt/references/cli) — Useful commands when working with Jawt
 - [Building](BUILDING.MD) this source code
 
-<<<<<<< HEAD
-## Components
-
-**This project repo consists of several components that make up JAWT**
-
-- [Compiler](internal/compiler) : Compiles Pages, Modules and Components
-- [Build System](internal/build) : Orchestrates the entire build process
-- [Development Server](internal/devserver) : Serves Jawt projects locally during development
-
-## Licensing
-
-This project is primarily licensed under the [MIT Licence](LICENSE). 
-
-It also includes code from the new [TypeScript compiler](https://github.com/microsoft/typesctipt-go),
-which is licensed under the [Apache License 2.0](./LICENSE-APACHE). See the `internal/tsc/` directory for details.
-=======
 ## License
 
-All parts of the Jawt Toolchain are licensed under the [MIT Licence](LICENSE).
->>>>>>> 94b25453
+All parts of the Jawt Toolchain are licensed under the [MIT Licence](LICENSE).