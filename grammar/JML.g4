grammar JML;


<<<<<<< HEAD
document
    : doctypeSpecifier imports? documentContent EOF
;


documentContent
    : pageDefinition           // For pages
    | componentDefinition      // For components
    | moduleDefinition         // For modules (future extension)
;


doctypeSpecifier
    : '_doctype' doctype IDENTIFIER
;


doctype
    : 'page'
    | 'component'
    | 'module'
;


// Import system
imports
    : importStatement+
;


importStatement
    : 'import' doctype IDENTIFIER 'from' STRING
    | 'import' IDENTIFIER 'from' STRING
    | 'import' IDENTIFIER
;


// Page-specific content (single child component constraint)
pageDefinition
    : 'Page' '{' pageBody '}'
;


pageBody
    : pageProperties? singleComponentChild?
;


pageProperties
    : pageProperty+
;


pageProperty
    : IDENTIFIER ':' propertyValue
;


// Pages can only have one child component
singleComponentChild
    : componentElement
;


// Component-specific content (can have multiple children)
componentDefinition
    : componentElement
;


componentElement
    : IDENTIFIER componentBlock?
;


componentBlock
    : '{' componentBody '}'
;


componentBody
    : (componentProperty | componentElement | scriptFunction)*
;


componentProperty
    : IDENTIFIER ':' propertyValue
;


// Property values can be literals, expressions, or nested components
propertyValue
    : literal
    | expression
    | componentElement
    | arrayLiteral
    | objectLiteral
;


expression
    : IDENTIFIER                                                 #IdExpr
    | functionCall                                               #FuncCallExpr
    | memberAccess                                               #MemberAccessExpr
    | literal                                                    #LiteralExpr
    | arrayLiteral                                               #ArrayExpr
    | objectLiteral                                              #ObjectExpr
    | '(' expression ')'                                         #ParenExpr
    | expression binaryOperator expression                       #BinaryExpr
    | expression '?' expression ':' expression                   #ConditionalExpr
;


functionCall
    : IDENTIFIER '(' argumentList? ')'
;


argumentList
    : expression (',' expression)*
;


memberAccess
    : IDENTIFIER ('.' IDENTIFIER)+
;


binaryOperator
    : '+'
    | '-'
    | '*'
    | '/'
    | '=='
    | '!='
    | '<'
    | '>'
    | '<='
    | '>='
    | '&&'
    | '||'
;


// Array and object literals for complex properties
arrayLiteral
    : '[' (propertyValue (',' propertyValue)*)? ']'
;


objectLiteral
    : '{' (objectProperty (',' objectProperty)*)? '}'
;


objectProperty
    : (IDENTIFIER | STRING) ':' propertyValue
;


// Script functions (for components)
scriptFunction
    : functionDeclaration
;


functionDeclaration
    : 'function' IDENTIFIER '(' parameterList? ')' ':' typeAnnotation? '{' functionBody '}'
;


parameterList
    : parameter (',' parameter)*
;


parameter
    : IDENTIFIER ':' typeAnnotation
;


typeAnnotation
    : 'void'
    | 'string'
    | 'number'
    | 'boolean'
    | 'any'
    | IDENTIFIER
;


functionBody
    : statement*
;


statement
    : expressionStatement
    | returnStatement
    | ifStatement
    | variableDeclaration
;


expressionStatement
    : expression
;


returnStatement
    : 'return' expression?
;


ifStatement
    : 'if' '(' expression ')' '{' statement* '}' ('else' '{' statement* '}')?
;


variableDeclaration
    : ('let' | 'const' | 'var') IDENTIFIER ':' typeAnnotation? '=' expression
;


// Module content (placeholder for future extension)
moduleDefinition
    : moduleFunction+
;


moduleFunction
    : 'export' functionDeclaration
;


literal
    : INTEGER
    | FLOAT
    | STRING
    | BOOLEAN
    | NULL
;


// Lexer rules
INTEGER
    : [0-9]+
;


FLOAT
    : [0-9]+ '.' [0-9]+
;


BOOLEAN
    : 'true'
    | 'false'
;


NULL
    : 'null'
;


IDENTIFIER
    : [a-zA-Z_][a-zA-Z0-9_]*
;


STRING
    : '"' (~["\r\n\\] | '\\' .)* '"'
    | '\'' (~['\r\n\\] | '\\' .)* '\''
;


// Special handling for template literals (for dynamic content)
TEMPLATE_LITERAL
    : '`' (~[`\\] | '\\' . | '${' ~[}]* '}')* '`'
;


WHITESPACE
    : [ \r\n\t]+ -> skip
=======
program
    :   document
;

document
    :
>>>>>>> 94b25453
;
<|MERGE_RESOLUTION|>--- conflicted
+++ resolved
@@ -1,298 +1,10 @@
 grammar JML;
 
 
-<<<<<<< HEAD
-document
-    : doctypeSpecifier imports? documentContent EOF
-;
-
-
-documentContent
-    : pageDefinition           // For pages
-    | componentDefinition      // For components
-    | moduleDefinition         // For modules (future extension)
-;
-
-
-doctypeSpecifier
-    : '_doctype' doctype IDENTIFIER
-;
-
-
-doctype
-    : 'page'
-    | 'component'
-    | 'module'
-;
-
-
-// Import system
-imports
-    : importStatement+
-;
-
-
-importStatement
-    : 'import' doctype IDENTIFIER 'from' STRING
-    | 'import' IDENTIFIER 'from' STRING
-    | 'import' IDENTIFIER
-;
-
-
-// Page-specific content (single child component constraint)
-pageDefinition
-    : 'Page' '{' pageBody '}'
-;
-
-
-pageBody
-    : pageProperties? singleComponentChild?
-;
-
-
-pageProperties
-    : pageProperty+
-;
-
-
-pageProperty
-    : IDENTIFIER ':' propertyValue
-;
-
-
-// Pages can only have one child component
-singleComponentChild
-    : componentElement
-;
-
-
-// Component-specific content (can have multiple children)
-componentDefinition
-    : componentElement
-;
-
-
-componentElement
-    : IDENTIFIER componentBlock?
-;
-
-
-componentBlock
-    : '{' componentBody '}'
-;
-
-
-componentBody
-    : (componentProperty | componentElement | scriptFunction)*
-;
-
-
-componentProperty
-    : IDENTIFIER ':' propertyValue
-;
-
-
-// Property values can be literals, expressions, or nested components
-propertyValue
-    : literal
-    | expression
-    | componentElement
-    | arrayLiteral
-    | objectLiteral
-;
-
-
-expression
-    : IDENTIFIER                                                 #IdExpr
-    | functionCall                                               #FuncCallExpr
-    | memberAccess                                               #MemberAccessExpr
-    | literal                                                    #LiteralExpr
-    | arrayLiteral                                               #ArrayExpr
-    | objectLiteral                                              #ObjectExpr
-    | '(' expression ')'                                         #ParenExpr
-    | expression binaryOperator expression                       #BinaryExpr
-    | expression '?' expression ':' expression                   #ConditionalExpr
-;
-
-
-functionCall
-    : IDENTIFIER '(' argumentList? ')'
-;
-
-
-argumentList
-    : expression (',' expression)*
-;
-
-
-memberAccess
-    : IDENTIFIER ('.' IDENTIFIER)+
-;
-
-
-binaryOperator
-    : '+'
-    | '-'
-    | '*'
-    | '/'
-    | '=='
-    | '!='
-    | '<'
-    | '>'
-    | '<='
-    | '>='
-    | '&&'
-    | '||'
-;
-
-
-// Array and object literals for complex properties
-arrayLiteral
-    : '[' (propertyValue (',' propertyValue)*)? ']'
-;
-
-
-objectLiteral
-    : '{' (objectProperty (',' objectProperty)*)? '}'
-;
-
-
-objectProperty
-    : (IDENTIFIER | STRING) ':' propertyValue
-;
-
-
-// Script functions (for components)
-scriptFunction
-    : functionDeclaration
-;
-
-
-functionDeclaration
-    : 'function' IDENTIFIER '(' parameterList? ')' ':' typeAnnotation? '{' functionBody '}'
-;
-
-
-parameterList
-    : parameter (',' parameter)*
-;
-
-
-parameter
-    : IDENTIFIER ':' typeAnnotation
-;
-
-
-typeAnnotation
-    : 'void'
-    | 'string'
-    | 'number'
-    | 'boolean'
-    | 'any'
-    | IDENTIFIER
-;
-
-
-functionBody
-    : statement*
-;
-
-
-statement
-    : expressionStatement
-    | returnStatement
-    | ifStatement
-    | variableDeclaration
-;
-
-
-expressionStatement
-    : expression
-;
-
-
-returnStatement
-    : 'return' expression?
-;
-
-
-ifStatement
-    : 'if' '(' expression ')' '{' statement* '}' ('else' '{' statement* '}')?
-;
-
-
-variableDeclaration
-    : ('let' | 'const' | 'var') IDENTIFIER ':' typeAnnotation? '=' expression
-;
-
-
-// Module content (placeholder for future extension)
-moduleDefinition
-    : moduleFunction+
-;
-
-
-moduleFunction
-    : 'export' functionDeclaration
-;
-
-
-literal
-    : INTEGER
-    | FLOAT
-    | STRING
-    | BOOLEAN
-    | NULL
-;
-
-
-// Lexer rules
-INTEGER
-    : [0-9]+
-;
-
-
-FLOAT
-    : [0-9]+ '.' [0-9]+
-;
-
-
-BOOLEAN
-    : 'true'
-    | 'false'
-;
-
-
-NULL
-    : 'null'
-;
-
-
-IDENTIFIER
-    : [a-zA-Z_][a-zA-Z0-9_]*
-;
-
-
-STRING
-    : '"' (~["\r\n\\] | '\\' .)* '"'
-    | '\'' (~['\r\n\\] | '\\' .)* '\''
-;
-
-
-// Special handling for template literals (for dynamic content)
-TEMPLATE_LITERAL
-    : '`' (~[`\\] | '\\' . | '${' ~[}]* '}')* '`'
-;
-
-
-WHITESPACE
-    : [ \r\n\t]+ -> skip
-=======
 program
     :   document
 ;
 
 document
     :
->>>>>>> 94b25453
 ;
