name: Test JAWT

on:
  push:
    branches: [ main ]
  pull_request:
    branches: [ main, dev ]

jobs:
  test:
    runs-on: ubuntu-latest

    steps:
      - name: Checkout code
        uses: actions/checkout@v4

      - name: Set up Go
        uses: actions/setup-go@v5
        with:
          go-version: '1.24'

<<<<<<< HEAD
=======
      - name: Setup Parser
        run: make generate-parser

>>>>>>> e087ad77
      - name: Run tests
        run: make test<|MERGE_RESOLUTION|>--- conflicted
+++ resolved
@@ -19,11 +19,8 @@
         with:
           go-version: '1.24'
 
-<<<<<<< HEAD
-=======
       - name: Setup Parser
         run: make generate-parser
 
->>>>>>> e087ad77
       - name: Run tests
         run: make test